--- conflicted
+++ resolved
@@ -20,15 +20,8 @@
 
 You need to flash a micro SD image with an operating system.
 
-<<<<<<< HEAD
 1. Download [Raspian Lite(Buster)](https://downloads.raspberrypi.org/raspbian_lite/images/raspbian_lite-2019-09-30/2019-09-26-raspbian-buster-lite.zip) (352MB). 
 2. Follow OS specific guides [here](https://www.raspberrypi.org/documentation/installation/installing-images/).
-=======
-1. Download [Raspian Lite] depending on your device:
-  * for Raspberry Pi 3 we suggest [stretch](https://downloads.raspberrypi.org/raspbian_lite/images/raspbian_lite-2019-04-09/), because it is well tested. 
-  * for Rasberry Pi 4 it is required to use newer release [buster](https://downloads.raspberrypi.org/raspbian_lite/images/raspbian_lite-2019-09-30/).
-2. Follow OS specific guides [here](https://www.raspberrypi.org/documentation/installation/installing-images/), especially if you plan to upgrade to newest system version (pro tip, it is faster to make a fresh install from newer image than doing upgrade)
->>>>>>> 1ebe862b
 3. Leave micro SD card in your machine and edit/create some files as below:
 
 ## Step 2: Setup the WiFi for first boot
