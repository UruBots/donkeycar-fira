
import sys
import os
import socket
import shutil
import argparse
import json
import time

import donkeycar as dk
from donkeycar.parts.datastore import Tub
from donkeycar.utils import *
from .tub import TubManager
from .joystick_creator import CreateJoystick

PACKAGE_PATH = os.path.dirname(os.path.dirname(os.path.realpath(__file__)))
TEMPLATES_PATH = os.path.join(PACKAGE_PATH, 'templates')

def make_dir(path):
    real_path = os.path.expanduser(path)
    print('making dir ', real_path)
    if not os.path.exists(real_path):
        os.makedirs(real_path)
    return real_path


def load_config(config_path):

    '''
    load a config from the given path
    '''
    conf = os.path.expanduser(config_path)

    if not os.path.exists(conf):
        print("No config file at location: %s. Add --config to specify\
                location or run from dir containing config.py." % conf)
        return None

    try:
        cfg = dk.load_config(conf)
    except:
        print("Exception while loading config from", conf)
        return None

    return cfg


class BaseCommand(object):
    pass


class CreateCar(BaseCommand):
    
    def parse_args(self, args):
        parser = argparse.ArgumentParser(prog='createcar', usage='%(prog)s [options]')
        parser.add_argument('--path', default=None, help='path where to create car folder')
        parser.add_argument('--template', default=None, help='name of car template to use')
        parser.add_argument('--overwrite', action='store_true', help='should replace existing files')
        
        parsed_args = parser.parse_args(args)
        return parsed_args
        
    def run(self, args):
        args = self.parse_args(args)
        self.create_car(path=args.path, template=args.template, overwrite=args.overwrite)
    
    def create_car(self, path, template='donkey2', overwrite=False):
        """
        This script sets up the folder struction for donkey to work. 
        It must run without donkey installed so that people installing with
        docker can build the folder structure for docker to mount to.
        """

        #these are neeeded incase None is passed as path
        path = path or '~/d2'
        template = template or 'donkey2'


        print("Creating car folder: {}".format(path))
        path = make_dir(path)
        
        print("Creating data & model folders.")
        folders = ['models', 'data', 'logs']
        folder_paths = [os.path.join(path, f) for f in folders]   
        for fp in folder_paths:
            make_dir(fp)
            
        #add car application and config files if they don't exist
        app_template_path = os.path.join(TEMPLATES_PATH, template+'.py')
        config_template_path = os.path.join(TEMPLATES_PATH, 'config_defaults.py')
        train_template_path = os.path.join(TEMPLATES_PATH, 'train.py')
        car_app_path = os.path.join(path, 'manage.py')
        car_config_path = os.path.join(path, 'config.py')
        train_app_path = os.path.join(path, 'train.py')
        
        if os.path.exists(car_app_path) and not overwrite:
            print('Car app already exists. Delete it and rerun createcar to replace.')
        else:
            print("Copying car application template: {}".format(template))
            shutil.copyfile(app_template_path, car_app_path)
            
        if os.path.exists(car_config_path) and not overwrite:
            print('Car config already exists. Delete it and rerun createcar to replace.')
        else:
            print("Copying car config defaults. Adjust these before starting your car.")
            shutil.copyfile(config_template_path, car_config_path)
 
        if os.path.exists(train_app_path) and not overwrite:
            print('Train already exists. Delete it and rerun createcar to replace.')
        else:
            print("Copying train script. Adjust these before starting your car.")
            shutil.copyfile(train_template_path, train_app_path)
 
        print("Donkey setup complete.")



class UploadData(BaseCommand):
    
    def parse_args(self, args):
        parser = argparse.ArgumentParser(prog='uploaddata', usage='%(prog)s [options]')
        parser.add_argument('--url', help='path where to create car folder')
        parser.add_argument('--template', help='name of car template to use')
        
        parsed_args = parser.parse_args(args)
        return parsed_args



class FindCar(BaseCommand):
    def parse_args(self, args):
        pass        

        
    def run(self, args):
        print('Looking up your computer IP address...')
        s = socket.socket(socket.AF_INET, socket.SOCK_DGRAM)
        s.connect(("8.8.8.8",80))
        ip = s.getsockname()[0] 
        print('Your IP address: %s ' %s.getsockname()[0])
        s.close()
        
        print("Finding your car's IP address...")
        cmd = "sudo nmap -sP " + ip + "/24 | awk '/^Nmap/{ip=$NF}/B8:27:EB/{print ip}'"
        print("Your car's ip address is:" )
        os.system(cmd)
        
        
        
class CalibrateCar(BaseCommand):    
    
    def parse_args(self, args):
        parser = argparse.ArgumentParser(prog='calibrate', usage='%(prog)s [options]')
        parser.add_argument('--channel', help='The channel youd like to calibrate [0-15]')
        parser.add_argument('--address', default='0x40', help='The i2c address youd like to calibrate [default 0x40]')
        parser.add_argument('--bus', default=None, help='The i2c bus youd like to calibrate [default autodetect]')
        parsed_args = parser.parse_args(args)
        return parsed_args

    def run(self, args):
        from donkeycar.parts.actuator import PCA9685
    
        args = self.parse_args(args)
        channel = int(args.channel)
<<<<<<< HEAD
        c = PCA9685(channel, 0x46, busnum=0)
=======
        busnum = None
        if args.bus:
            busnum = int(args.bus)
        address = int(args.address, 16)
        print('init PCA9685 on channel %d address %s bus %s' %(channel, str(hex(address)), str(busnum)))
        c = PCA9685(channel, address=address, busnum=busnum)
>>>>>>> 12e7a276
        
        for i in range(10):
            pmw = int(input('Enter a PWM setting to test(0-1500)'))
            c.run(pmw)


class MakeMovie(BaseCommand):    
    
    def parse_args(self, args):
        parser = argparse.ArgumentParser(prog='makemovie')
        parser.add_argument('--tub', help='The tub to make movie from')
        parser.add_argument('--out', default='tub_movie.mp4', help='The movie filename to create. default: tub_movie.mp4')
        parser.add_argument('--config', default='./config.py', help='location of config file to use. default: ./config.py')
        parser.add_argument('--model', default='None', help='the model to use to show control outputs')
        parser.add_argument('--model_type', default='categorical', help='the model type to load')
        parsed_args = parser.parse_args(args)
        return parsed_args, parser

    def run(self, args):
        '''
        Load the images from a tub and create a movie from them.
        Movie
        '''
        import moviepy.editor as mpy


        args, parser = self.parse_args(args)

        if args.tub is None:
            parser.print_help()
            return            

        conf = os.path.expanduser(args.config)

        if not os.path.exists(conf):
            print("No config file at location: %s. Add --config to specify\
                 location or run from dir containing config.py." % conf)
            return

        try:
            cfg = dk.load_config(conf)
        except:
            print("Exception while loading config from", conf)
            return

        self.tub = Tub(args.tub)
        self.num_rec = self.tub.get_num_records()
        self.iRec = 0
        self.keras_part = None
        if not args.model == "None":
            self.keras_part = get_model_by_type(args.model_type, cfg=cfg)
            self.keras_part.load(args.model)
            self.keras_part.compile()

        print('making movie', args.out, 'from', self.num_rec, 'images')
        clip = mpy.VideoClip(self.make_frame, duration=(self.num_rec//cfg.DRIVE_LOOP_HZ) - 1)
        clip.write_videofile(args.out,fps=cfg.DRIVE_LOOP_HZ)

        print('done')

    def draw_model_prediction(self, record, img):
        '''
        query the model for it's prediction, draw the user input and the predictions
        as green and blue lines on the image
        '''
        if self.keras_part is None:
            return

        import cv2
         
        user_angle = float(record["user/angle"])
        user_throttle = float(record["user/throttle"])
        pilot_angle, pilot_throttle = self.keras_part.run(img)

        a1 = user_angle * 45.0
        l1 = user_throttle * 3.0 * 80.0
        a2 = pilot_angle * 45.0
        l2 = pilot_throttle * 3.0 * 80.0

        p1 = tuple((74, 119))
        p2 = tuple((84, 119))
        p11 = tuple(( int(p1[0] + l1 * math.cos((a1 + 270.0) * math.pi / 180.0)), int(p1[1] + l1 * math.sin((a1 + 270.0) * math.pi / 180.0))))
        p22 = tuple(( int(p2[0] + l2 * math.cos((a2 + 270.0) * math.pi / 180.0)), int(p2[1] + l2 * math.sin((a2 + 270.0) * math.pi / 180.0))))

        cv2.line(img, p1, p11, (0, 255, 0), 2)
        cv2.line(img, p2, p22, (0, 0, 255), 2)


    def make_frame(self, t):
        '''
        Callback to return an image from from our tub records.
        This is called from the VideoClip as it references a time.
        We don't use t to reference the frame, but instead increment
        a frame counter. This assumes sequential access.
        '''
        self.iRec = self.iRec + 1
        
        if self.iRec >= self.num_rec - 1:
            return None

        rec = self.tub.get_record(self.iRec)
        image = rec['cam/image_array']

        self.draw_model_prediction(rec, image)
        
        return image # returns a 8-bit RGB array





class Sim(BaseCommand):
    '''
    Start a websocket SocketIO server to talk to a donkey simulator    
    '''
    
    def parse_args(self, args):
        parser = argparse.ArgumentParser(prog='sim')
        parser.add_argument('--model', help='the model to use for predictions')
        parser.add_argument('--config', default='./config.py', help='location of config file to use. default: ./config.py')
        parser.add_argument('--type', default='categorical', help='model type to use when loading. categorical|linear')
        parser.add_argument('--top_speed', default='3', help='what is top speed to drive')
        parsed_args = parser.parse_args(args)
        return parsed_args, parser

    def run(self, args):
        '''
        Start a websocket SocketIO server to talk to a donkey simulator
        '''
        import socketio
        from donkeycar.parts.simulation import SteeringServer
        from donkeycar.parts.keras import KerasCategorical, KerasLinear

        args, parser = self.parse_args(args)

        cfg = load_config(args.config)

        if cfg is None:
            return

        #TODO: this logic should be in a pilot or model handler part.
        if args.type == "categorical":
            kl = KerasCategorical()
        elif args.type == "linear":
            kl = KerasLinear(num_outputs=2)
        else:
            print("didn't recognize type:", args.type)
            return

        #can provide an optional image filter part
        img_stack = None

        #load keras model
        kl.load(args.model)  

        #start socket server framework
        sio = socketio.Server()

        top_speed = float(args.top_speed)

        #start sim server handler
        ss = SteeringServer(sio, kpart=kl, top_speed=top_speed, image_part=img_stack)
                
        #register events and pass to server handlers

        @sio.on('telemetry')
        def telemetry(sid, data):
            ss.telemetry(sid, data)

        @sio.on('connect')
        def connect(sid, environ):
            ss.connect(sid, environ)

        ss.go(('0.0.0.0', 9090))



class TubCheck(BaseCommand):
    def parse_args(self, args):
        parser = argparse.ArgumentParser(prog='tubcheck', usage='%(prog)s [options]')
        parser.add_argument('tubs', nargs='+', help='paths to tubs')
        parser.add_argument('--fix', action='store_true', help='remove problem records')
        parser.add_argument('--delete_empty', action='store_true', help='delete tub dir with no records')
        parsed_args = parser.parse_args(args)
        return parsed_args

    def check(self, tub_paths, fix=False, delete_empty=False):
        '''
        Check for any problems. Looks at tubs and find problems in any records or images that won't open.
        If fix is True, then delete images and records that cause problems.
        '''
        tubs = [Tub(path) for path in tub_paths]

        for tub in tubs:
            tub.check(fix=fix)
            if delete_empty and tub.get_num_records() == 0:
                import shutil
                print("removing empty tub", tub.path)
                shutil.rmtree(tub.path)

    def run(self, args):
        args = self.parse_args(args)
        self.check(args.tubs, args.fix, args.delete_empty)


class ShowHistogram(BaseCommand):

    def parse_args(self, args):
        parser = argparse.ArgumentParser(prog='tubhist', usage='%(prog)s [options]')
        parser.add_argument('--tub', nargs='+', help='paths to tubs')
        parser.add_argument('--record', default=None, help='name of record to create histogram')
        parsed_args = parser.parse_args(args)
        return parsed_args

    def show_histogram(self, tub_paths, record_name):
        '''
        Produce a histogram of record type frequency in the given tub
        '''
        from matplotlib import pyplot as plt
        from donkeycar.parts.datastore import TubGroup

        tg = TubGroup(tub_paths=tub_paths)
        if record_name is not None:
            tg.df[record_name].hist(bins=50)
        else:
            tg.df.hist(bins=50)

        plt.savefig(os.path.basename(model_path) + '_hist_%s.png' % record_name)
        plt.show()

    def run(self, args):
        args = self.parse_args(args)
        args.tub = ','.join(args.tub)
        self.show_histogram(args.tub, args.record)


class ConSync(BaseCommand):
    '''
    continuously rsync data
    '''
    
    def parse_args(self, args):
        parser = argparse.ArgumentParser(prog='consync', usage='%(prog)s [options]')
        parser.add_argument('--dir', default='./cont_data/', help='paths to tubs')
        parser.add_argument('--delete', default='y', help='remove files locally that were deleted remotely y=yes n=no')
        parsed_args = parser.parse_args(args)
        return parsed_args

    def run(self, args):
        args = self.parse_args(args)
        cfg = load_config('config.py')
        dest_dir = args.dir
        del_arg = ""

        if args.delete == 'y':
            reply = input('WARNING:this rsync operation will delete data in the target dir: %s. ok to proceeed? [y/N]: ' % dest_dir)

            if reply != 'y' and reply != "Y":
                return
            del_arg = "--delete"

        if not dest_dir[-1] == '/' and not dest_dir[-1] == '\\':
            print("Desination dir should end with a /")
            return

        try:
            os.mkdir(dest_dir)
        except:
            pass

        while True:
            command = "rsync -aW --progress %s@%s:%s/data/ %s %s" %\
                (cfg.PI_USERNAME, cfg.PI_HOSTNAME, cfg.PI_DONKEY_ROOT, dest_dir, del_arg)

            os.system(command)
            time.sleep(5)

class ConTrain(BaseCommand):
    '''
    continuously train data
    '''
    
    def parse_args(self, args):
        parser = argparse.ArgumentParser(prog='contrain', usage='%(prog)s [options]')
        parser.add_argument('--tub', default='./cont_data/*', help='paths to tubs')
        parser.add_argument('--model', default='./models/drive.h5', help='path to model')
        parser.add_argument('--transfer', default=None, help='path to transfer model')
        parser.add_argument('--type', default='categorical', help='type of model (linear|categorical|rnn|imu|behavior|3d)')
        parser.add_argument('--aug', action="store_true", help='perform image augmentation')        
        parsed_args = parser.parse_args(args)
        return parsed_args

    def run(self, args):
        args = self.parse_args(args)
        cfg = load_config('config.py')
        import sys
        sys.path.append('.')
        from train import multi_train
        continuous = True
        multi_train(cfg, args.tub, args.model, args.transfer, args.type, continuous, args.aug)


class ShowPredictionPlots(BaseCommand):

    def plot_predictions(self, cfg, tub_paths, model_path, limit, model_type):
        '''
        Plot model predictions for angle and throttle against data from tubs.

        '''
        import matplotlib.pyplot as plt
        import pandas as pd

        model_path = os.path.expanduser(model_path)
        model = dk.utils.get_model_by_type(model_type, cfg)
        model.load(model_path)

        records = gather_records(cfg, tub_paths)
        user_angles = []
        user_throttles = []
        pilot_angles = []
        pilot_throttles = []       

        records = records[:limit]
        num_records = len(records)
        print('processing %d records:' % num_records)

        for record_path in records:
            with open(record_path, 'r') as fp:
                record = json.load(fp)
            img_filename = os.path.join(tub_paths, record['cam/image_array'])
            img = load_scaled_image_arr(img_filename, cfg)
            user_angle = float(record["user/angle"])
            user_throttle = float(record["user/throttle"])
            pilot_angle, pilot_throttle = model.run(img)

            user_angles.append(user_angle)
            user_throttles.append(user_throttle)
            pilot_angles.append(pilot_angle)
            pilot_throttles.append(pilot_throttle)

        angles_df = pd.DataFrame({'user_angle': user_angles, 'pilot_angle': pilot_angles})
        throttles_df = pd.DataFrame({'user_throttle': user_throttles, 'pilot_throttle': pilot_throttles})

        fig = plt.figure()

        title = "Model Predictions\nTubs: " + tub_paths + "\nModel: " + model_path
        fig.suptitle(title)

        ax1 = fig.add_subplot(211)
        ax2 = fig.add_subplot(212)

        angles_df.plot(ax=ax1)
        throttles_df.plot(ax=ax2)

        ax1.legend(loc=4)
        ax2.legend(loc=4)

        plt.savefig(model_path + '_pred.png')
        plt.show()

    def parse_args(self, args):
        parser = argparse.ArgumentParser(prog='tubplot', usage='%(prog)s [options]')
        parser.add_argument('--tub', nargs='+', help='paths to tubs')
        parser.add_argument('--model', default=None, help='name of record to create histogram')
        parser.add_argument('--limit', default=1000, help='how many records to process')
        parser.add_argument('--type', default='categorical', help='how many records to process')
        parser.add_argument('--config', default='./config.py', help='location of config file to use. default: ./config.py')
        parsed_args = parser.parse_args(args)
        return parsed_args

    def run(self, args):
        args = self.parse_args(args)
        args.tub = ','.join(args.tub)
        cfg = load_config(args.config)
        self.plot_predictions(cfg, args.tub, args.model, args.limit, args.type)
        

def execute_from_command_line():
    """
    This is the fuction linked to the "donkey" terminal command.
    """
    commands = {
            'createcar': CreateCar,
            'findcar': FindCar,
            'calibrate': CalibrateCar,
            'tubclean': TubManager,
            'tubhist': ShowHistogram,
            'tubplot': ShowPredictionPlots,
            'tubcheck': TubCheck,
            'makemovie': MakeMovie,            
            'sim': Sim,
            'createjs': CreateJoystick,
            'consync': ConSync,
            'contrain': ConTrain,
                }
    
    args = sys.argv[:]

    if len(args) > 1 and args[1] in commands.keys():
        command = commands[args[1]]
        c = command()
        c.run(args[2:])
    else:
        dk.utils.eprint('Usage: The availible commands are:')
        dk.utils.eprint(list(commands.keys()))
        
    
    <|MERGE_RESOLUTION|>--- conflicted
+++ resolved
@@ -162,16 +162,12 @@
     
         args = self.parse_args(args)
         channel = int(args.channel)
-<<<<<<< HEAD
-        c = PCA9685(channel, 0x46, busnum=0)
-=======
         busnum = None
         if args.bus:
             busnum = int(args.bus)
         address = int(args.address, 16)
         print('init PCA9685 on channel %d address %s bus %s' %(channel, str(hex(address)), str(busnum)))
         c = PCA9685(channel, address=address, busnum=busnum)
->>>>>>> 12e7a276
         
         for i in range(10):
             pmw = int(input('Enter a PWM setting to test(0-1500)'))
